--- conflicted
+++ resolved
@@ -1,8 +1,5 @@
 #!/usr/bin/python
-<<<<<<< HEAD
-=======
 """utilities for osg-build"""
->>>>>>> 7fac672d
 import logging
 import os
 import re
@@ -97,25 +94,15 @@
 
     The output is stripped unless nostrip=True is specified.
     If err2out=True is specified, stderr will be included in the output.
-<<<<<<< HEAD
-=======
 
     If clocale=True is specified, LC_ALL=C will be added to the subprocess's
     environment, forcing the 'C' locale for program output.
->>>>>>> 7fac672d
 
     """
     cmd = args[0]
     if type(cmd) == type('') and 'shell' not in kwargs:
         cmd = shlex.split(cmd)
 
-<<<<<<< HEAD
-    nostrip = kwargs.pop('nostrip', False)
-    kwargs['stdout'] = subprocess.PIPE
-    if kwargs.pop('err2out', False):
-        kwargs['stderr'] = subprocess.STDOUT
-    proc = subprocess.Popen(cmd, *args[1:], **kwargs)
-=======
     sp_kwargs = kwargs.copy()
 
     nostrip = sp_kwargs.pop('nostrip', False)
@@ -126,7 +113,6 @@
         sp_kwargs['env'] = dict(sp_kwargs.pop('env', os.environ), LC_ALL='C')
 
     proc = subprocess.Popen(cmd, *args[1:], **sp_kwargs)
->>>>>>> 7fac672d
 
     output = proc.communicate()[0]
     if not nostrip:
